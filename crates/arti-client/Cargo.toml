[package]
name = "arti-client"
version = "0.9.2"
authors = ["The Tor Project, Inc.", "Nick Mathewson <nickm@torproject.org>"]
edition = "2021"
rust-version = "1.65"
license = "MIT OR Apache-2.0"
homepage = "https://gitlab.torproject.org/tpo/core/arti/-/wikis/home"
description = "Library for connecting to the Tor network as an anonymous client"
keywords = ["tor", "arti", "privacy", "anonymity", "networking"]
categories = ["network-programming", "cryptography"]
repository = "https://gitlab.torproject.org/tpo/core/arti.git/"

[features]
default = ["tokio", "rustls", "compression"]
# "full" is a top-level selector that turns on every feature, _EXCEPT FOR_:
#   * Features that are experimental or unstable
#   * Features that are testing-only
#   * Features which are select a particular implementation or build flag and
#     which therefore are not strictly additive.
#   * Features which may introduce unnecessary licensing restrictions.
full = [
    "onion-service-client",
    "tokio",
    "async-std",
    "rustls",
    "compression",
    "bridge-client",
    "pt-client",
    "tor-rtcompat/full",
    "tor-proto/full",
    "tor-netdoc/full",
<<<<<<< HEAD
    "tor-dirmgr/full"
=======
    "tor-dirmgr/full",
    "fs-mistrust/full",
    "safelog/full",
    "tor-async-utils/full",
    "tor-basic-utils/full",
    "tor-cell/full",
    "tor-chanmgr/full",
    "tor-checkable/full",
    "tor-circmgr/full",
    "tor-config/full",
    "tor-error/full",
    "tor-guardmgr/full",
    "tor-hsclient?/full",
    "tor-hscrypto?/full",
    "tor-llcrypto/full",
    "tor-netdir/full",
    "tor-persist/full",
    "tor-ptmgr?/full",
    "tor-rpcbase?/full", "tor-keymgr/full",
>>>>>>> b77a7280
]

async-std = ["tor-rtcompat/async-std"]
bridge-client = ["tor-guardmgr/bridge-client", "tor-dirmgr/bridge-client"]
tokio = ["tor-rtcompat/tokio", "tor-proto/tokio"]
native-tls = ["tor-rtcompat/native-tls"]
pt-client = ["bridge-client", "tor-chanmgr/pt-client", "tor-guardmgr/pt-client", "tor-ptmgr"]

# This is not nonadditive from a software POV, but we mark it as such because it
# includes code licensed under the old OpenSSL license (which was 4-clause BSD),
# which in turn introduces a GPL-incompatibility.
rustls = ["tor-rtcompat/rustls", "__is_nonadditive"]

# depends directly on tor-rtcompat/static so native-tls doesn't get automatically included
static = ["static-sqlite", "tor-rtcompat/static", "__is_nonadditive"]
static-sqlite = ["tor-dirmgr/static", "__is_nonadditive"]
static-native-tls = ["tor-rtcompat/static", "native-tls", "__is_nonadditive"]

accel-sha1-asm = ["tor-llcrypto/with-sha1-asm", "__is_nonadditive"]
accel-openssl = ["tor-llcrypto/with-openssl", "__is_nonadditive"]

__is_nonadditive = []

compression = ["tor-dirmgr/compression"]

experimental = [
    "dirfilter",
    "experimental-api",
    "error_detail",
    "rpc",
    "tor-proto/experimental",
    "tor-cell/experimental",
    "tor-checkable/experimental",
    "tor-netdoc/experimental",
    "tor-dirmgr/experimental",
    "tor-circmgr/experimental",
    "tor-config/experimental",
    "keymgr",
]

# Enable experimental APIs that are not yet officially supported.
#
# These APIs are not covered by semantic versioning.  Using this
# feature voids your "semver warrantee".
experimental-api = ["__is_experimental"]
dirfilter = ["tor-dirmgr/dirfilter", "__is_experimental"]
error_detail = ["__is_experimental"]
onion-service-client = ["tor-hsclient", "tor-hscrypto"]
rpc = ["tor-rpcbase", "__is_experimental"]

keymgr = ["tor-keymgr/keymgr", "tor-hsclient/keymgr", "__is_experimental"]
__is_experimental = []

[dependencies]
cfg-if = "1.0.0"
derive_builder = { version = "0.11.2", package = "derive_builder_fork_arti" }
derive_more = "0.99.3"
directories = "5"
educe = "0.4.6"
fs-mistrust = { path = "../fs-mistrust", version = "0.7.1", features = ["serde"] }
futures = "0.3.14"
hostname-validator = "1.1.1"
humantime-serde = "1.1.1"
libc = "0.2"
pin-project = "1"
postage = { version = "0.5.0", default-features = false, features = ["futures-traits"] }
safelog = { path = "../safelog", version = "0.3.2" }
serde = { version = "1.0.103", features = ["derive"] }
thiserror = "1"
tor-async-utils = { path = "../tor-async-utils", version = "0.1.1" }
tor-basic-utils = { path = "../tor-basic-utils", version = "0.7.1" }
tor-cell = { path = "../tor-cell", version = "0.12.0" }
tor-chanmgr = { path = "../tor-chanmgr", version = "0.9.1" }
tor-checkable = { path = "../tor-checkable", version = "0.5.1" }
tor-circmgr = { path = "../tor-circmgr", version = "0.9.1" }
tor-config = { path = "../tor-config", version = "0.9.2" }
tor-dirmgr = { path = "../tor-dirmgr", version = "0.10.2", default-features = false, features = ["mmap"] }
tor-error = { path = "../tor-error", version = "0.5.2" }
tor-guardmgr = { path = "../tor-guardmgr", version = "0.9.1" }
tor-hsclient = { path = "../tor-hsclient", version = "0.3.0", optional = true }
tor-hscrypto = { path = "../tor-hscrypto", version = "0.3.0", optional = true }
tor-keymgr = { path = "../tor-keymgr", version = "0.1.0", default-features = false }
tor-llcrypto = { path = "../tor-llcrypto", version = "0.5.2" }
tor-netdir = { path = "../tor-netdir", version = "0.9.2" }
tor-netdoc = { path = "../tor-netdoc", version = "0.8.1" }
tor-persist = { path = "../tor-persist", version = "0.7.1" }
tor-proto = { path = "../tor-proto", version = "0.11.1" }
tor-ptmgr = { path = "../tor-ptmgr", version = "0.3.1", optional = true }
tor-rpcbase = { path = "../tor-rpcbase", version = "0.1.2", optional = true }
tor-rtcompat = { path = "../tor-rtcompat", version = "0.9.1" }
tracing = "0.1.36"
void = "1"

[dev-dependencies]
anyhow = "1.0.23"
once_cell = "1.9"
pin-project = "1"
strum = { version = "0.25", features = ["derive"] }
tempfile = "3.3"
tokio-crate = { package = "tokio", version = "1.7", features = [
    "rt",
    "rt-multi-thread",
    "io-util",
    "net",
    "time",
    "macros",
] }
tokio-util = { version = "0.7.0", features = ["compat"] }
tor-rtcompat = { path = "../tor-rtcompat", version = "0.9.1", features = ["tokio", "native-tls"] }
tracing-subscriber = "0.3.0"

[package.metadata.docs.rs]
all-features = true
rustdoc-args = ["--cfg", "docsrs"]<|MERGE_RESOLUTION|>--- conflicted
+++ resolved
@@ -30,9 +30,6 @@
     "tor-rtcompat/full",
     "tor-proto/full",
     "tor-netdoc/full",
-<<<<<<< HEAD
-    "tor-dirmgr/full"
-=======
     "tor-dirmgr/full",
     "fs-mistrust/full",
     "safelog/full",
@@ -52,7 +49,6 @@
     "tor-persist/full",
     "tor-ptmgr?/full",
     "tor-rpcbase?/full", "tor-keymgr/full",
->>>>>>> b77a7280
 ]
 
 async-std = ["tor-rtcompat/async-std"]
