--- conflicted
+++ resolved
@@ -12,33 +12,25 @@
 repository = "https://gitlab.torproject.org/tpo/core/arti.git/"
 
 [features]
-<<<<<<< HEAD
-default = ["tokio", "rustls"]
-=======
-default = ["tokio", "native-tls", "compression"]
->>>>>>> db7183a6
+default = ["tokio", "rustls", "compression"]
 # "full" is a top-level selector that turns on every feature, _EXCEPT FOR_:
 #   * Features that are experimental or unstable
 #   * Features that are testing-only
 #   * Features which are select a particular implementation or build flag and
 #     which therefore are not strictly additive.
 #   * Features which may introduce unnecessary licensing restrictions.
-<<<<<<< HEAD
-full = ["tokio", "async-std", "rustls", "tor-rtcompat/full", "tor-proto/full", "tor-netdoc/full", "tor-dirmgr/full"]
-=======
 full = [
     "tokio",
     "async-std",
-    "native-tls",
+    "rustls",
     "compression",
     "bridge-client",
     "pt-client",
     "tor-rtcompat/full",
     "tor-proto/full",
     "tor-netdoc/full",
-    "tor-dirmgr/full",
+    "tor-dirmgr/full"
 ]
->>>>>>> db7183a6
 
 async-std = ["tor-rtcompat/async-std"]
 bridge-client = ["tor-guardmgr/bridge-client", "tor-dirmgr/bridge-client"]
