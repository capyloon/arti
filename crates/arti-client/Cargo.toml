--- conflicted
+++ resolved
@@ -11,18 +11,7 @@
 repository = "https://gitlab.torproject.org/tpo/core/arti.git/"
 
 [features]
-<<<<<<< HEAD
-default = [ "tokio", "rustls" ]
-async-std = [ "tor-rtcompat/async-std" ]
-tokio = [ "tor-rtcompat/tokio", "tor-proto/tokio" ]
-native-tls = [ "tor-rtcompat/native-tls" ]
-rustls = [ "tor-rtcompat/rustls" ]
-static = [ "static-sqlite", "static-native-tls" ]
-static-sqlite = [ "tor-dirmgr/static" ]
-static-native-tls = [ "tor-rtcompat/static", "native-tls" ]
-error_detail = [ ]
-=======
-default = ["tokio", "native-tls"]
+default = ["tokio", "rustls"]
 async-std = ["tor-rtcompat/async-std"]
 tokio = ["tor-rtcompat/tokio", "tor-proto/tokio"]
 native-tls = ["tor-rtcompat/native-tls"]
@@ -33,7 +22,6 @@
 
 dirfilter = ["tor-dirmgr/dirfilter"]
 error_detail = []
->>>>>>> 314f5707
 
 # Enable experimental APIs that are not yet officially supported.
 #
