//! Configuration logic for launching a circuit manager.
//!
//! # Semver note
//!
//! Most types in this module are re-exported by `arti-client`.

use tor_basic_utils::define_accessor_trait;
use tor_config::ConfigBuildError;
use tor_guardmgr::fallback::FallbackList;

use derive_builder::Builder;
use serde::Deserialize;

use std::time::Duration;

/// Rules for building paths over the network.
///
/// This type is immutable once constructed.  To build one, use
/// [`PathConfigBuilder`], or deserialize it from a string.
///
/// You may change the PathConfig on a running Arti client.  Doing so changes
/// paths that are constructed in the future, and prevents requests from being
/// attached to existing circuits, if the configuration has become more
/// restrictive.
#[derive(Debug, Clone, Builder, Deserialize, Eq, PartialEq)]
#[builder(build_fn(error = "ConfigBuildError"))]
#[builder(derive(Deserialize))]
#[serde(deny_unknown_fields)]
pub struct PathConfig {
    /// Set the length of a bit-prefix for a default IPv4 subnet-family.
    ///
    /// Any two relays will be considered to belong to the same family if their
    /// IPv4 addresses share at least this many initial bits.
    #[builder(default = "ipv4_prefix_default()")]
    #[serde(default = "ipv4_prefix_default")]
    ipv4_subnet_family_prefix: u8,

    /// Set the length of a bit-prefix for a default IPv6 subnet-family.
    ///
    /// Any two relays will be considered to belong to the same family if their
    /// IPv6 addresses share at least this many initial bits.
    #[builder(default = "ipv6_prefix_default()")]
    #[serde(default = "ipv6_prefix_default")]
    ipv6_subnet_family_prefix: u8,
}

/// Default value for ipv4_subnet_family_prefix.
fn ipv4_prefix_default() -> u8 {
    16
}
/// Default value for ipv6_subnet_family_prefix.
fn ipv6_prefix_default() -> u8 {
    32
}

impl PathConfig {
    /// Return a new [`PathConfigBuilder`].
    pub fn builder() -> PathConfigBuilder {
        PathConfigBuilder::default()
    }
    /// Return a subnet configuration based on these rules.
    pub fn subnet_config(&self) -> tor_netdir::SubnetConfig {
        tor_netdir::SubnetConfig::new(
            self.ipv4_subnet_family_prefix,
            self.ipv6_subnet_family_prefix,
        )
    }

    /// Return true if this configuration is at least as permissive as `other`.
    ///
    /// In other words, in other words, return true if every circuit permitted
    /// by `other` would also be permitted by this configuration.
    pub(crate) fn at_least_as_permissive_as(&self, other: &Self) -> bool {
        self.ipv4_subnet_family_prefix >= other.ipv4_subnet_family_prefix
            && self.ipv6_subnet_family_prefix >= other.ipv6_subnet_family_prefix
    }
}

impl Default for PathConfig {
    fn default() -> PathConfig {
        PathConfigBuilder::default()
            .build()
            .expect("unusable hardwired defaults")
    }
}

/// Configuration for preemptive circuits.
///
/// Preemptive circuits are built ahead of time, to anticipate client need. This
/// object configures the way in which this demand is anticipated and in which
/// these circuits are constructed.
///
/// This type is immutable once constructed. To create an object of this type,
/// use [`PreemptiveCircuitConfigBuilder`].
///
/// Except as noted, this configuration can be changed on a running Arti client.
#[derive(Debug, Clone, Builder, Deserialize, Eq, PartialEq)]
#[builder(build_fn(error = "ConfigBuildError"))]
#[builder(derive(Deserialize))]
#[serde(deny_unknown_fields)]
pub struct PreemptiveCircuitConfig {
    /// If we have at least this many available circuits, we suspend
    /// construction of preemptive circuits. whether our available circuits
    /// support our predicted exit ports or not.
    #[builder(default = "default_preemptive_threshold()")]
    #[serde(default = "default_preemptive_threshold")]
    pub(crate) disable_at_threshold: usize,

    /// At startup, which exit ports should we expect that the client will want?
    ///
    /// (Over time, new ports are added to the predicted list, in response to
    /// what the client has actually requested.)
    ///
    /// This value cannot be changed on a running Arti client, because doing so
    /// would be meaningless.
    #[builder(default = "default_preemptive_ports()")]
    #[serde(default = "default_preemptive_ports")]
    pub(crate) initial_predicted_ports: Vec<u16>,

    /// After we see the client request a connection to a new port, how long
    /// should we predict that the client will still want to have circuits
    /// available for that port?
    #[builder(default = "default_preemptive_duration()")]
    #[serde(with = "humantime_serde", default = "default_preemptive_duration")]
<<<<<<< HEAD
    // #[builder(attrs(serde(with = "humantime_serde::option")))]
=======
    #[builder_field_attr(serde(with = "humantime_serde::option"))]
>>>>>>> 314f5707
    pub(crate) prediction_lifetime: Duration,

    /// How many available circuits should we try to have, at minimum, for each
    /// predicted exit port?
    #[builder(default = "default_preemptive_min_exit_circs_for_port()")]
    #[serde(default = "default_preemptive_min_exit_circs_for_port")]
    pub(crate) min_exit_circs_for_port: usize,
}

/// Configuration for circuit timeouts, expiration, and so on.
///
/// This type is immutable once constructed. To create an object of this type,
/// use [`CircuitTimingBuilder`].
///
/// You can change the CircuitTiming on a running Arti client.  Doing
/// so _should_ affect the expiration times of all circuits that are
/// not currently expired, and the request timing of all _future_
/// requests.  However, there are currently bugs: see bug
/// [#263](https://gitlab.torproject.org/tpo/core/arti/-/issues/263).
#[derive(Debug, Clone, Builder, Deserialize, Eq, PartialEq)]
#[builder(build_fn(error = "ConfigBuildError"))]
#[builder(derive(Deserialize))]
#[serde(deny_unknown_fields)]
pub struct CircuitTiming {
    /// How long after a circuit has first been used should we give
    /// it out for new requests?
    #[builder(default = "default_max_dirtiness()")]
    #[serde(with = "humantime_serde", default = "default_max_dirtiness")]
<<<<<<< HEAD
    // #[builder(attrs(serde(with = "humantime_serde::option")))]
=======
    #[builder_field_attr(serde(with = "humantime_serde::option"))]
>>>>>>> 314f5707
    pub(crate) max_dirtiness: Duration,

    /// When a circuit is requested, we stop retrying new circuits
    /// after this much time.
    // TODO: Impose a maximum or minimum?
    #[builder(default = "default_request_timeout()")]
    #[serde(with = "humantime_serde", default = "default_request_timeout")]
<<<<<<< HEAD
    // #[builder(attrs(serde(with = "humantime_serde::option")))]
=======
    #[builder_field_attr(serde(with = "humantime_serde::option"))]
>>>>>>> 314f5707
    pub(crate) request_timeout: Duration,

    /// When a circuit is requested, we stop retrying new circuits after
    /// this many attempts.
    // TODO: Impose a maximum or minimum?
    #[builder(default = "default_request_max_retries()")]
    #[serde(default = "default_request_max_retries")]
    pub(crate) request_max_retries: u32,

    /// When waiting for requested circuits, wait at least this long
    /// before using a suitable-looking circuit launched by some other
    /// request.
    #[builder(default = "default_request_loyalty()")]
    #[serde(with = "humantime_serde", default = "default_request_loyalty")]
<<<<<<< HEAD
    // #[builder(attrs(serde(with = "humantime_serde::option")))]
=======
    #[builder_field_attr(serde(with = "humantime_serde::option"))]
>>>>>>> 314f5707
    pub(crate) request_loyalty: Duration,
}

/// Return default threshold
fn default_preemptive_threshold() -> usize {
    12
}

/// Return default target ports
fn default_preemptive_ports() -> Vec<u16> {
    vec![80, 443]
}

/// Return default duration
fn default_preemptive_duration() -> Duration {
    Duration::from_secs(60 * 60)
}

/// Return minimum circuits for an exit port
fn default_preemptive_min_exit_circs_for_port() -> usize {
    2
}

/// Return the default value for `max_dirtiness`.
fn default_max_dirtiness() -> Duration {
    Duration::from_secs(60 * 10)
}

/// Return the default value for `request_timeout`.
fn default_request_timeout() -> Duration {
    Duration::from_secs(60)
}

/// Return the default value for `request_max_retries`.
fn default_request_max_retries() -> u32 {
    16
}

/// Return the default request loyalty timeout.
fn default_request_loyalty() -> Duration {
    Duration::from_millis(50)
}

// NOTE: it seems that `unwrap` may be safe because of builder defaults
// check `derive_builder` documentation for details
// https://docs.rs/derive_builder/0.10.2/derive_builder/#default-values
#[allow(clippy::unwrap_used)]
impl Default for CircuitTiming {
    fn default() -> Self {
        CircuitTimingBuilder::default().build().unwrap()
    }
}

impl CircuitTiming {
    /// Return a new [`CircuitTimingBuilder`]
    pub fn builder() -> CircuitTimingBuilder {
        CircuitTimingBuilder::default()
    }
}

impl Default for PreemptiveCircuitConfig {
    fn default() -> Self {
        PreemptiveCircuitConfigBuilder::default()
            .build()
            .expect("preemptive circuit defaults")
    }
}

impl PreemptiveCircuitConfig {
    /// Return a new [`PreemptiveCircuitConfigBuilder`]
    pub fn builder() -> PreemptiveCircuitConfigBuilder {
        PreemptiveCircuitConfigBuilder::default()
    }
}

define_accessor_trait! {
    /// Configuration for a circuit manager
    ///
    /// If the circuit manager gains new configurabilities, this trait will gain additional
    /// supertraits, as an API break.
    ///
    /// Prefer to use `TorClientConfig`, which will always implement this trait.
    //
    // We do not use a builder here.  Instead, additions or changes here are API breaks.
    //
    // Rationale:
    //
    // The purpose of using a builder is to allow the code to continue to
    // compile when new fields are added to the built struct.
    //
    // However, here, the DirMgrConfig is just a subset of the fields of a
    // TorClientConfig, and it is important that all its fields are
    // initialised by arti-client.
    //
    // If it grows a field, arti-client ought not to compile any more.
    //
    // Indeed, we have already had a bug where a manually-written
    // conversion function omitted to copy a config field from
    // TorClientConfig into then-existing CircMgrConfigBuilder.
    //
    // We use this AsRef-based trait, so that we can pass a reference
    // to the configuration when we build a new CircMgr, rather than
    // cloning all the fields an extra time.
    pub trait CircMgrConfig {
        path_rules: PathConfig,
        circuit_timing: CircuitTiming,
        preemptive_circuits: PreemptiveCircuitConfig,
        fallbacks: FallbackList,
    }
}

#[cfg(test)]
mod test {
    #![allow(clippy::unwrap_used)]
    use super::*;

    #[test]
    fn path_config() {
        let pc1 = PathConfig::default();
        // Because these configurations consider _fewer_ nodes to be in the same
        // families, they are _more_ permissive about what circuits we can
        // build.
        let pc2 = PathConfig::builder()
            .ipv4_subnet_family_prefix(32)
            .build()
            .unwrap();
        let pc3 = PathConfig::builder()
            .ipv6_subnet_family_prefix(128)
            .build()
            .unwrap();

        assert!(pc2.at_least_as_permissive_as(&pc1));
        assert!(pc3.at_least_as_permissive_as(&pc1));
        assert!(pc1.at_least_as_permissive_as(&pc1));
        assert!(!pc1.at_least_as_permissive_as(&pc2));
        assert!(!pc1.at_least_as_permissive_as(&pc3));
        assert!(!pc3.at_least_as_permissive_as(&pc2));
    }
}<|MERGE_RESOLUTION|>--- conflicted
+++ resolved
@@ -122,11 +122,7 @@
     /// available for that port?
     #[builder(default = "default_preemptive_duration()")]
     #[serde(with = "humantime_serde", default = "default_preemptive_duration")]
-<<<<<<< HEAD
-    // #[builder(attrs(serde(with = "humantime_serde::option")))]
-=======
     #[builder_field_attr(serde(with = "humantime_serde::option"))]
->>>>>>> 314f5707
     pub(crate) prediction_lifetime: Duration,
 
     /// How many available circuits should we try to have, at minimum, for each
@@ -155,11 +151,7 @@
     /// it out for new requests?
     #[builder(default = "default_max_dirtiness()")]
     #[serde(with = "humantime_serde", default = "default_max_dirtiness")]
-<<<<<<< HEAD
-    // #[builder(attrs(serde(with = "humantime_serde::option")))]
-=======
     #[builder_field_attr(serde(with = "humantime_serde::option"))]
->>>>>>> 314f5707
     pub(crate) max_dirtiness: Duration,
 
     /// When a circuit is requested, we stop retrying new circuits
@@ -167,11 +159,7 @@
     // TODO: Impose a maximum or minimum?
     #[builder(default = "default_request_timeout()")]
     #[serde(with = "humantime_serde", default = "default_request_timeout")]
-<<<<<<< HEAD
-    // #[builder(attrs(serde(with = "humantime_serde::option")))]
-=======
     #[builder_field_attr(serde(with = "humantime_serde::option"))]
->>>>>>> 314f5707
     pub(crate) request_timeout: Duration,
 
     /// When a circuit is requested, we stop retrying new circuits after
@@ -186,11 +174,7 @@
     /// request.
     #[builder(default = "default_request_loyalty()")]
     #[serde(with = "humantime_serde", default = "default_request_loyalty")]
-<<<<<<< HEAD
-    // #[builder(attrs(serde(with = "humantime_serde::option")))]
-=======
     #[builder_field_attr(serde(with = "humantime_serde::option"))]
->>>>>>> 314f5707
     pub(crate) request_loyalty: Duration,
 }
 
