//! Handling for arti's configuration formats.

/// Default options to use for our configuration.
//
<<<<<<< HEAD
/// These options are declared in a public crate outside of `arti` so that other
/// applications can parse and use them, if desired.  If you're only embedding
/// arti via `arti-client`, and you don't want to use Arti's configuration
/// format, use [`arti_client::TorClientConfig`] instead.
///
/// By default, Arti will run using the default Tor network, store state and
/// cache information to a per-user set of directories shared by all
/// that user's applications, and run a SOCKS client on a local port.
///
/// NOTE: These are NOT the final options or their final layout. Expect NO
/// stability here.
#[derive(Debug, Clone, Eq, PartialEq, Default)]
pub struct ArtiConfig {
    /// Configuration for application behavior.
    application: ApplicationConfig,

    /// Configuration for proxy listeners
    proxy: ProxyConfig,

    /// Logging configuration
    logging: LoggingConfig,

    /// Information on system resources used by Arti.
    system: SystemConfig,

    /// Configuration of the actual Tor client
    tor: TorClientConfig,
}

impl TryFrom<config::Config> for ArtiConfig {
    type Error = config::ConfigError;
    fn try_from(cfg: config::Config) -> Result<ArtiConfig, Self::Error> {
        let builder: ArtiConfigBuilder = cfg.try_deserialize()?;
        builder
            .build()
            .map_err(|e| config::ConfigError::Foreign(Box::new(e)))
    }
}

// This handwritten impl ought not to exist, but it is needed until #374 is done.
impl From<ArtiConfigBuilder> for TorClientConfigBuilder {
    fn from(cfg: ArtiConfigBuilder) -> TorClientConfigBuilder {
        cfg.tor
    }
}

impl ArtiConfig {
    /// Construct a [`TorClientConfig`] based on this configuration.
    pub fn tor_client_config(&self) -> Result<TorClientConfig, ConfigBuildError> {
        Ok(self.tor.clone())
    }

    /// Return a new ArtiConfigBuilder.
    pub fn builder() -> ArtiConfigBuilder {
        ArtiConfigBuilder::default()
    }

    /// Return the [`ApplicationConfig`] for this configuration.
    pub fn application(&self) -> &ApplicationConfig {
        &self.application
    }

    /// Return the [`LoggingConfig`] for this configuration.
    pub fn logging(&self) -> &LoggingConfig {
        &self.logging
    }

    /// Return the [`ProxyConfig`] for this configuration.
    pub fn proxy(&self) -> &ProxyConfig {
        &self.proxy
    }
}

/// Builder object used to construct an ArtiConfig.
///
/// Most code won't need this, and should use [`TorClientConfigBuilder`] instead.
///
/// Unlike other builder types in Arti, this builder works by exposing an
/// inner builder for each section in the [`TorClientConfig`].
#[derive(Default, Clone, Deserialize)]
// This ought to be replaced by a derive-builder generated struct (probably as part of #374),
// but currently derive-builder can't do this.
pub struct ArtiConfigBuilder {
    /// Builder for the actual Tor client.
    #[serde(flatten)]
    tor: TorClientConfigBuilder,

    /// Builder for the application section
    #[serde(default)]
    application: ApplicationConfigBuilder,
    /// Builder for the proxy section.
    #[serde(default)]
    proxy: ProxyConfigBuilder,
    /// Builder for the logging section.
    #[serde(default)]
    logging: LoggingConfigBuilder,
    /// Builder for system resource configuration.
    #[serde(default)]
    system: SystemConfigBuilder,
}

impl ArtiConfigBuilder {
    /// Try to construct a new [`ArtiConfig`] from this builder.
    pub fn build(&self) -> Result<ArtiConfig, ConfigBuildError> {
        let application = self
            .application
            .build()
            .map_err(|e| e.within("application"))?;
        let proxy = self.proxy.build().map_err(|e| e.within("proxy"))?;
        let logging = self.logging.build().map_err(|e| e.within("logging"))?;
        let system = self.system.build().map_err(|e| e.within("system"))?;
        let tor = TorClientConfigBuilder::from(self.clone());
        let tor = tor.build()?;
        Ok(ArtiConfig {
            application,
            proxy,
            logging,
            system,
            tor,
        })
    }

    /// Return a mutable reference to an [`ApplicationConfigBuilder`] to use in
    /// configuring the Arti process.
    pub fn application(&mut self) -> &mut ApplicationConfigBuilder {
        &mut self.application
    }

    /// Return a mutable reference to a [`ProxyConfig`] to use in
    /// configuring the Arti process.
    pub fn proxy(&mut self) -> &mut ProxyConfigBuilder {
        &mut self.proxy
    }

    /// Return a mutable reference to a
    /// [`LoggingConfigBuilder`]
    /// to use in configuring the Arti process.
    pub fn logging(&mut self) -> &mut LoggingConfigBuilder {
        &mut self.logging
    }

    /// Return a mutable reference to a `TorClientConfigBuilder`.
    /// to use in configuring the underlying Tor network.
    ///
    /// Most programs shouldn't need to alter this configuration: it's only for
    /// cases when you need to use a nonstandard set of Tor directory authorities
    /// and fallback caches.
    pub fn tor(&mut self) -> &mut TorClientConfigBuilder {
        &mut self.tor
    }

    /// Return a mutable reference to a [`SystemConfigBuilder`].
    ///
    /// This section controls the system parameters used by Arti.
    pub fn system(&mut self) -> &mut SystemConfigBuilder {
        &mut self.system
    }
}

#[cfg(test)]
mod test {
    #![allow(clippy::unwrap_used)]

    use arti_client::config::dir;
    // use std::convert::TryInto;
    use std::time::Duration;

    use super::*;

    // #[test]
    // fn default_config() {
    //     // TODO: this is duplicate code.
    //     let cfg = config::Config::builder()
    //         .add_source(config::File::from_str(
    //             ARTI_DEFAULTS,
    //             config::FileFormat::Toml,
    //         ))
    //         .build()
    //         .unwrap();

    //     let parsed: ArtiConfig = cfg.try_into().unwrap();
    //     let default = ArtiConfig::default();
    //     assert_eq!(&parsed, &default);

    //     // Make sure that the client configuration this gives us is the default one.
    //     let client_config = parsed.tor_client_config().unwrap();
    //     let dflt_client_config = TorClientConfig::default();
    //     assert_eq!(&client_config, &dflt_client_config);
    // }

    #[test]
    fn builder() {
        use arti_client::config::dir::DownloadSchedule;
        use tor_config::CfgPath;
        let sec = std::time::Duration::from_secs(1);

        let auth = dir::Authority::builder()
            .name("Fred")
            .v3ident([22; 20].into())
            .build()
            .unwrap();
        let fallback = dir::FallbackDir::builder()
            .rsa_identity([23; 20].into())
            .ed_identity([99; 32].into())
            .orports(vec!["127.0.0.7:7".parse().unwrap()])
            .build()
            .unwrap();

        let mut bld = ArtiConfig::builder();
        bld.proxy().socks_port(Some(9999));
        bld.logging().console("warn");
        bld.tor()
            .tor_network()
            .authorities(vec![auth])
            .fallback_caches(vec![fallback]);
        bld.tor()
            .storage()
            .cache_dir(CfgPath::new("/var/tmp/foo".to_owned()))
            .state_dir(CfgPath::new("/var/tmp/bar".to_owned()));
        bld.tor()
            .download_schedule()
            .retry_certs(DownloadSchedule::new(10, sec, 3))
            .retry_microdescs(DownloadSchedule::new(30, 10 * sec, 9));
        bld.tor()
            .override_net_params()
            .insert("wombats-per-quokka".to_owned(), 7);
        bld.tor()
            .path_rules()
            .ipv4_subnet_family_prefix(20)
            .ipv6_subnet_family_prefix(48);
        bld.tor()
            .preemptive_circuits()
            .disable_at_threshold(12)
            .initial_predicted_ports(vec![80, 443])
            .prediction_lifetime(Duration::from_secs(3600))
            .min_exit_circs_for_port(2);
        bld.tor()
            .circuit_timing()
            .max_dirtiness(90 * sec)
            .request_timeout(10 * sec)
            .request_max_retries(22)
            .request_loyalty(3600 * sec);
        bld.tor().address_filter().allow_local_addrs(true);

        let val = bld.build().unwrap();

        assert_ne!(val, ArtiConfig::default());
    }
}
=======
// TODO should this be in `arti::cfg` ?
pub const ARTI_DEFAULTS: &str = concat!(include_str!("./arti_defaults.toml"),);
>>>>>>> 314f5707
<|MERGE_RESOLUTION|>--- conflicted
+++ resolved
@@ -2,257 +2,5 @@
 
 /// Default options to use for our configuration.
 //
-<<<<<<< HEAD
-/// These options are declared in a public crate outside of `arti` so that other
-/// applications can parse and use them, if desired.  If you're only embedding
-/// arti via `arti-client`, and you don't want to use Arti's configuration
-/// format, use [`arti_client::TorClientConfig`] instead.
-///
-/// By default, Arti will run using the default Tor network, store state and
-/// cache information to a per-user set of directories shared by all
-/// that user's applications, and run a SOCKS client on a local port.
-///
-/// NOTE: These are NOT the final options or their final layout. Expect NO
-/// stability here.
-#[derive(Debug, Clone, Eq, PartialEq, Default)]
-pub struct ArtiConfig {
-    /// Configuration for application behavior.
-    application: ApplicationConfig,
-
-    /// Configuration for proxy listeners
-    proxy: ProxyConfig,
-
-    /// Logging configuration
-    logging: LoggingConfig,
-
-    /// Information on system resources used by Arti.
-    system: SystemConfig,
-
-    /// Configuration of the actual Tor client
-    tor: TorClientConfig,
-}
-
-impl TryFrom<config::Config> for ArtiConfig {
-    type Error = config::ConfigError;
-    fn try_from(cfg: config::Config) -> Result<ArtiConfig, Self::Error> {
-        let builder: ArtiConfigBuilder = cfg.try_deserialize()?;
-        builder
-            .build()
-            .map_err(|e| config::ConfigError::Foreign(Box::new(e)))
-    }
-}
-
-// This handwritten impl ought not to exist, but it is needed until #374 is done.
-impl From<ArtiConfigBuilder> for TorClientConfigBuilder {
-    fn from(cfg: ArtiConfigBuilder) -> TorClientConfigBuilder {
-        cfg.tor
-    }
-}
-
-impl ArtiConfig {
-    /// Construct a [`TorClientConfig`] based on this configuration.
-    pub fn tor_client_config(&self) -> Result<TorClientConfig, ConfigBuildError> {
-        Ok(self.tor.clone())
-    }
-
-    /// Return a new ArtiConfigBuilder.
-    pub fn builder() -> ArtiConfigBuilder {
-        ArtiConfigBuilder::default()
-    }
-
-    /// Return the [`ApplicationConfig`] for this configuration.
-    pub fn application(&self) -> &ApplicationConfig {
-        &self.application
-    }
-
-    /// Return the [`LoggingConfig`] for this configuration.
-    pub fn logging(&self) -> &LoggingConfig {
-        &self.logging
-    }
-
-    /// Return the [`ProxyConfig`] for this configuration.
-    pub fn proxy(&self) -> &ProxyConfig {
-        &self.proxy
-    }
-}
-
-/// Builder object used to construct an ArtiConfig.
-///
-/// Most code won't need this, and should use [`TorClientConfigBuilder`] instead.
-///
-/// Unlike other builder types in Arti, this builder works by exposing an
-/// inner builder for each section in the [`TorClientConfig`].
-#[derive(Default, Clone, Deserialize)]
-// This ought to be replaced by a derive-builder generated struct (probably as part of #374),
-// but currently derive-builder can't do this.
-pub struct ArtiConfigBuilder {
-    /// Builder for the actual Tor client.
-    #[serde(flatten)]
-    tor: TorClientConfigBuilder,
-
-    /// Builder for the application section
-    #[serde(default)]
-    application: ApplicationConfigBuilder,
-    /// Builder for the proxy section.
-    #[serde(default)]
-    proxy: ProxyConfigBuilder,
-    /// Builder for the logging section.
-    #[serde(default)]
-    logging: LoggingConfigBuilder,
-    /// Builder for system resource configuration.
-    #[serde(default)]
-    system: SystemConfigBuilder,
-}
-
-impl ArtiConfigBuilder {
-    /// Try to construct a new [`ArtiConfig`] from this builder.
-    pub fn build(&self) -> Result<ArtiConfig, ConfigBuildError> {
-        let application = self
-            .application
-            .build()
-            .map_err(|e| e.within("application"))?;
-        let proxy = self.proxy.build().map_err(|e| e.within("proxy"))?;
-        let logging = self.logging.build().map_err(|e| e.within("logging"))?;
-        let system = self.system.build().map_err(|e| e.within("system"))?;
-        let tor = TorClientConfigBuilder::from(self.clone());
-        let tor = tor.build()?;
-        Ok(ArtiConfig {
-            application,
-            proxy,
-            logging,
-            system,
-            tor,
-        })
-    }
-
-    /// Return a mutable reference to an [`ApplicationConfigBuilder`] to use in
-    /// configuring the Arti process.
-    pub fn application(&mut self) -> &mut ApplicationConfigBuilder {
-        &mut self.application
-    }
-
-    /// Return a mutable reference to a [`ProxyConfig`] to use in
-    /// configuring the Arti process.
-    pub fn proxy(&mut self) -> &mut ProxyConfigBuilder {
-        &mut self.proxy
-    }
-
-    /// Return a mutable reference to a
-    /// [`LoggingConfigBuilder`]
-    /// to use in configuring the Arti process.
-    pub fn logging(&mut self) -> &mut LoggingConfigBuilder {
-        &mut self.logging
-    }
-
-    /// Return a mutable reference to a `TorClientConfigBuilder`.
-    /// to use in configuring the underlying Tor network.
-    ///
-    /// Most programs shouldn't need to alter this configuration: it's only for
-    /// cases when you need to use a nonstandard set of Tor directory authorities
-    /// and fallback caches.
-    pub fn tor(&mut self) -> &mut TorClientConfigBuilder {
-        &mut self.tor
-    }
-
-    /// Return a mutable reference to a [`SystemConfigBuilder`].
-    ///
-    /// This section controls the system parameters used by Arti.
-    pub fn system(&mut self) -> &mut SystemConfigBuilder {
-        &mut self.system
-    }
-}
-
-#[cfg(test)]
-mod test {
-    #![allow(clippy::unwrap_used)]
-
-    use arti_client::config::dir;
-    // use std::convert::TryInto;
-    use std::time::Duration;
-
-    use super::*;
-
-    // #[test]
-    // fn default_config() {
-    //     // TODO: this is duplicate code.
-    //     let cfg = config::Config::builder()
-    //         .add_source(config::File::from_str(
-    //             ARTI_DEFAULTS,
-    //             config::FileFormat::Toml,
-    //         ))
-    //         .build()
-    //         .unwrap();
-
-    //     let parsed: ArtiConfig = cfg.try_into().unwrap();
-    //     let default = ArtiConfig::default();
-    //     assert_eq!(&parsed, &default);
-
-    //     // Make sure that the client configuration this gives us is the default one.
-    //     let client_config = parsed.tor_client_config().unwrap();
-    //     let dflt_client_config = TorClientConfig::default();
-    //     assert_eq!(&client_config, &dflt_client_config);
-    // }
-
-    #[test]
-    fn builder() {
-        use arti_client::config::dir::DownloadSchedule;
-        use tor_config::CfgPath;
-        let sec = std::time::Duration::from_secs(1);
-
-        let auth = dir::Authority::builder()
-            .name("Fred")
-            .v3ident([22; 20].into())
-            .build()
-            .unwrap();
-        let fallback = dir::FallbackDir::builder()
-            .rsa_identity([23; 20].into())
-            .ed_identity([99; 32].into())
-            .orports(vec!["127.0.0.7:7".parse().unwrap()])
-            .build()
-            .unwrap();
-
-        let mut bld = ArtiConfig::builder();
-        bld.proxy().socks_port(Some(9999));
-        bld.logging().console("warn");
-        bld.tor()
-            .tor_network()
-            .authorities(vec![auth])
-            .fallback_caches(vec![fallback]);
-        bld.tor()
-            .storage()
-            .cache_dir(CfgPath::new("/var/tmp/foo".to_owned()))
-            .state_dir(CfgPath::new("/var/tmp/bar".to_owned()));
-        bld.tor()
-            .download_schedule()
-            .retry_certs(DownloadSchedule::new(10, sec, 3))
-            .retry_microdescs(DownloadSchedule::new(30, 10 * sec, 9));
-        bld.tor()
-            .override_net_params()
-            .insert("wombats-per-quokka".to_owned(), 7);
-        bld.tor()
-            .path_rules()
-            .ipv4_subnet_family_prefix(20)
-            .ipv6_subnet_family_prefix(48);
-        bld.tor()
-            .preemptive_circuits()
-            .disable_at_threshold(12)
-            .initial_predicted_ports(vec![80, 443])
-            .prediction_lifetime(Duration::from_secs(3600))
-            .min_exit_circs_for_port(2);
-        bld.tor()
-            .circuit_timing()
-            .max_dirtiness(90 * sec)
-            .request_timeout(10 * sec)
-            .request_max_retries(22)
-            .request_loyalty(3600 * sec);
-        bld.tor().address_filter().allow_local_addrs(true);
-
-        let val = bld.build().unwrap();
-
-        assert_ne!(val, ArtiConfig::default());
-    }
-}
-=======
 // TODO should this be in `arti::cfg` ?
-pub const ARTI_DEFAULTS: &str = concat!(include_str!("./arti_defaults.toml"),);
->>>>>>> 314f5707
+pub const ARTI_DEFAULTS: &str = concat!(include_str!("./arti_defaults.toml"),);