--- conflicted
+++ resolved
@@ -12,17 +12,10 @@
 repository = "https://gitlab.torproject.org/tpo/core/arti.git/"
 
 [features]
-<<<<<<< HEAD
-default = [ "rustls" ]
-native-tls = [ "arti-client/native-tls", "tor-rtcompat/native-tls" ]
-rustls = [ "arti-client/rustls", "tor-rtcompat/rustls" ]
-static = [ "arti-client/static" ]
-=======
-default = ["native-tls"]
+default = ["rustls"]
 native-tls = ["arti-client/native-tls", "tor-rtcompat/native-tls"]
 rustls = ["arti-client/rustls", "tor-rtcompat/rustls"]
 static = ["arti-client/static"]
->>>>>>> 3a0da9e8
 
 # Enable experimental APIs that are not yet officially supported.
 #
