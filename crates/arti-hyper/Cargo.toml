[package]
name = "arti-hyper"
version = "0.9.2"
authors = ["The Tor Project, Inc.", "Nick Mathewson <nickm@torproject.org>"]
edition = "2021"
rust-version = "1.65"
license = "MIT OR Apache-2.0"
homepage = "https://gitlab.torproject.org/tpo/core/arti/-/wikis/home"
description = "Adapter for making anonymous http requests using the Tor network and hyper"
keywords = ["tor", "arti", "privacy", "anonymity", "hyper"]
categories = ["network-programming", "cryptography"]
repository = "https://gitlab.torproject.org/tpo/core/arti.git/"

[features]
<<<<<<< HEAD
default = ["rustls"]
=======
default = ["native-tls"]

>>>>>>> b77a7280
native-tls = ["arti-client/native-tls", "tor-rtcompat/native-tls"]

# This is not nonadditive from a software POV, but we mark it as such because it
# includes code licensed under the old OpenSSL license (which was 4-clause BSD),
# which in turn introduces a GPL-incompatibility.
rustls = ["arti-client/rustls", "tor-rtcompat/rustls", "__is_nonadditive"]

static = ["arti-client/static", "__is_nonadditive"]

experimental = ["experimental-api"]
# Enable experimental APIs that are not yet officially supported.
#
# These APIs are not covered by semantic versioning.  Using this
# feature voids your "semver warrantee".
experimental-api = ["__is_experimental"]
full = ["native-tls", "arti-client/full", "tor-error/full", "tor-rtcompat/full"]

__is_experimental = []
__is_nonadditive = []

[dependencies]
anyhow = "1.0.23"
arti-client = { path = "../arti-client", version = "0.9.2" }
educe = "0.4.6"
hyper = { version = "0.14", features = ["http1", "client", "runtime"] }
pin-project = "1"
thiserror = "1"
tls-api = "0.9.0"
tls-api-native-tls = "0.9.0"
tokio = { package = "tokio", version = "1.7", features = ["rt", "rt-multi-thread", "io-util", "net", "time", "macros"] }
tor-error = { path = "../tor-error", version = "0.5.2" }
tor-rtcompat = { path = "../tor-rtcompat", version = "0.9.1", features = ["tokio"] }

[target.'cfg(target_vendor="apple")'.dev-dependencies]
tls-api-openssl = "0.9.0"

[dev-dependencies]
tracing-subscriber = "0.3.0"

[package.metadata.docs.rs]
all-features = true
rustdoc-args = ["--cfg", "docsrs"]<|MERGE_RESOLUTION|>--- conflicted
+++ resolved
@@ -12,12 +12,8 @@
 repository = "https://gitlab.torproject.org/tpo/core/arti.git/"
 
 [features]
-<<<<<<< HEAD
 default = ["rustls"]
-=======
-default = ["native-tls"]
 
->>>>>>> b77a7280
 native-tls = ["arti-client/native-tls", "tor-rtcompat/native-tls"]
 
 # This is not nonadditive from a software POV, but we mark it as such because it
