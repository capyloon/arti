--- conflicted
+++ resolved
@@ -251,11 +251,7 @@
             //            put after the subcommand, hence this new usage string.
             .override_usage("arti <SUBCOMMAND> [OPTIONS]")
             .arg(
-<<<<<<< HEAD
-                Arg::with_name("config-files")
-=======
                 Arg::new("config-files")
->>>>>>> db7183a6
                     .short('c')
                     .long("config")
                     .action(ArgAction::Set)
@@ -264,32 +260,19 @@
                     .action(ArgAction::Append)
                     // NOTE: don't forget the `global` flag on all arguments declared at this level!
                     .global(true)
-<<<<<<< HEAD
-                    .help(&*config_file_help),
-            )
-            .arg(
-                Arg::with_name("option")
-                    .short('o')
-                    .takes_value(true)
-=======
                     .help(config_file_help.as_str()),
             )
             .arg(
                 Arg::new("option")
                     .short('o')
                     .action(ArgAction::Set)
->>>>>>> db7183a6
                     .value_name("KEY=VALUE")
                     .action(ArgAction::Append)
                     .global(true)
                     .help("Override config file parameters, using TOML-like syntax."),
             )
             .arg(
-<<<<<<< HEAD
-                Arg::with_name("loglevel")
-=======
                 Arg::new("loglevel")
->>>>>>> db7183a6
                     .short('l')
                     .long("log-level")
                     .global(true)
@@ -310,28 +293,16 @@
                         "Run Arti in SOCKS proxy mode, proxying connections through the Tor network.",
                     )
                     .arg(
-<<<<<<< HEAD
-                        Arg::with_name("socks-port")
-                            .short('p')
-                            .takes_value(true)
-=======
                         Arg::new("socks-port")
                             .short('p')
                             .action(ArgAction::Set)
->>>>>>> db7183a6
                             .value_name("PORT")
                             .help("Port to listen on for SOCKS connections (overrides the port in the config if specified).")
                     )
                     .arg(
-<<<<<<< HEAD
-                        Arg::with_name("dns-port")
-                            .short('d')
-                            .takes_value(true)
-=======
                         Arg::new("dns-port")
                             .short('d')
                             .action(ArgAction::Set)
->>>>>>> db7183a6
                             .value_name("PORT")
                             .help("Port to listen on for DNS request (overrides the port in the config if specified).")
                     )
