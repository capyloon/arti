--- conflicted
+++ resolved
@@ -12,7 +12,6 @@
 repository = "https://gitlab.torproject.org/tpo/core/arti.git/"
 
 [features]
-<<<<<<< HEAD
 default = [
     "tokio",
     "rustls",
@@ -22,9 +21,6 @@
     "bridge-client",
     "pt-client",
 ]
-=======
-default = ["tokio", "native-tls", "dns-proxy", "harden", "compression", "bridge-client", "pt-client"]
->>>>>>> b77a7280
 
 full = [
     "onion-service-client",
