[package]
name = "arti"
version = "1.1.1"
authors = ["The Tor Project, Inc.", "Nick Mathewson <nickm@torproject.org>"]
edition = "2021"
rust-version = "1.60"
license = "MIT OR Apache-2.0"
homepage = "https://gitlab.torproject.org/tpo/core/arti/-/wikis/home"
description = "A rust implementation of the Tor privacy tools."
keywords = ["tor", "arti", "privacy", "anonymity"]
categories = ["command-line-utilities", "cryptography"]
repository = "https://gitlab.torproject.org/tpo/core/arti.git/"

[features]
<<<<<<< HEAD
default = ["tokio", "rustls", "dns-proxy", "harden"]

full = ["async-std", "tokio", "rustls", "journald", "arti-client/full", "dns-proxy", "harden"]
=======
default = [
    "tokio",
    "native-tls",
    "dns-proxy",
    "harden",
    "compression",
    "bridge-client",
    "pt-client",
]

full = [
    "async-std",
    "tokio",
    "native-tls",
    "journald",
    "arti-client/full",
    "dns-proxy",
    "harden",
    "compression",
    "bridge-client",
    "pt-client",
]
>>>>>>> db7183a6

async-std = [
    "arti-client/async-std",
    "tor-rtcompat/async-std",
    "async-ctrlc",
    "once_cell",
    "signal-hook",
    "signal-hook-async-std",
]
bridge-client = ["arti-client/bridge-client"]
dns-proxy = ["trust-dns-proto"]
experimental-api = ["visibility"]
harden = ["secmem-proc"]
tokio = ["tokio-crate", "arti-client/tokio", "tor-rtcompat/tokio"]
native-tls = ["arti-client/native-tls", "tor-rtcompat/native-tls"]
pt-client = ["bridge-client", "arti-client/pt-client"]
rustls = ["arti-client/rustls", "tor-rtcompat/rustls"]
# depends directly on arti-client/static so native-tls doesn't get automatically included
static = ["arti-client/static"]
static-sqlite = ["arti-client/static-sqlite"]
static-native-tls = ["arti-client/static-native-tls", "native-tls"]
journald = ["tracing-journald"]

accel-sha1-asm = ["arti-client/accel-sha1-asm"]
accel-openssl = ["arti-client/accel-openssl"]

compression = ["arti-client/compression"]

# This feature flag enables experimental features that are not supported. Turning it on may
# void your API.
experimental = ["arti-client/experimental", "experimental-api"]

[dependencies]
anyhow = "1.0.23"
arti-client = { package = "arti-client", path = "../arti-client", version = "0.8.1", default-features = false }
async-ctrlc = { version = "1.2.0", optional = true }
cfg-if = "1.0.0"
<<<<<<< HEAD
clap = "3.2"
=======
clap = "3.2.20"
>>>>>>> db7183a6
config = { version = "0.13", default-features = false, features = ["toml"] }
derive_builder = { version = "0.11", package = "derive_builder_fork_arti" }
educe = "0.4.6"
fs-mistrust = { path = "../fs-mistrust", version = "0.6.0" }
futures = "0.3.14"
itertools = "0.10.1"
libc = "0.2"
notify = { version = "5.0", default-features = false, features = ["macos_kqueue"] }
once_cell = { version = "1", optional = true }
paste = "1"
rlimit = "0.9.0"
safelog = { path = "../safelog", version = "0.2.1" }
secmem-proc = { version = "0.2.0", optional = true }
serde = { version = "1.0.103", features = ["derive"] }
signal-hook = { version = "0.3", optional = true }
signal-hook-async-std = { version = "0.2", optional = true }
tokio-crate = { package = "tokio", version = "1.7", optional = true, features = ["signal"] }
tor-config = { path = "../tor-config", version = "0.7.1" }
tor-error = { path = "../tor-error", version = "0.4.1", default-features = false }
tor-rtcompat = { path = "../tor-rtcompat", version = "0.8.1", default-features = false }
tor-socksproto = { path = "../tor-socksproto", version = "0.6.1" }
tracing = "0.1.18"
tracing-appender = "0.2.0"
tracing-journald = { version = "0.3.0", optional = true }
tracing-subscriber = { version = "0.3.0", features = ["env-filter"] }
trust-dns-proto = { version = "0.22.0", optional = true }
visibility = { version = "0.0.1", optional = true }

[dev-dependencies]
itertools = "0.10.1"
regex = { version = "1", default-features = false, features = ["std"] }
serde_json = "1.0.50"
toml = "0.6.0"

[target.'cfg(windows)'.dependencies]
winapi = { version = "0.3.8", features = ["winerror"] }
[package.metadata.docs.rs]
all-features = true
rustdoc-args = ["--cfg", "docsrs"]<|MERGE_RESOLUTION|>--- conflicted
+++ resolved
@@ -12,14 +12,9 @@
 repository = "https://gitlab.torproject.org/tpo/core/arti.git/"
 
 [features]
-<<<<<<< HEAD
-default = ["tokio", "rustls", "dns-proxy", "harden"]
-
-full = ["async-std", "tokio", "rustls", "journald", "arti-client/full", "dns-proxy", "harden"]
-=======
 default = [
     "tokio",
-    "native-tls",
+    "rustls",
     "dns-proxy",
     "harden",
     "compression",
@@ -30,7 +25,7 @@
 full = [
     "async-std",
     "tokio",
-    "native-tls",
+    "rustls",
     "journald",
     "arti-client/full",
     "dns-proxy",
@@ -39,7 +34,6 @@
     "bridge-client",
     "pt-client",
 ]
->>>>>>> db7183a6
 
 async-std = [
     "arti-client/async-std",
@@ -77,11 +71,7 @@
 arti-client = { package = "arti-client", path = "../arti-client", version = "0.8.1", default-features = false }
 async-ctrlc = { version = "1.2.0", optional = true }
 cfg-if = "1.0.0"
-<<<<<<< HEAD
-clap = "3.2"
-=======
 clap = "3.2.20"
->>>>>>> db7183a6
 config = { version = "0.13", default-features = false, features = ["toml"] }
 derive_builder = { version = "0.11", package = "derive_builder_fork_arti" }
 educe = "0.4.6"
